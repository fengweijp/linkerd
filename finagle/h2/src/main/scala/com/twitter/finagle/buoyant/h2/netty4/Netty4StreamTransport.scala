package com.twitter.finagle.buoyant.h2
package netty4

import com.twitter.finagle.Failure
import com.twitter.finagle.stats.{NullStatsReceiver => FNullStatsReceiver, StatsReceiver => FStatsReceiver}
import com.twitter.logging.Logger
import com.twitter.util.{Future, Promise, Return, Throw}
import io.netty.handler.codec.http2._
import java.util.concurrent.atomic.AtomicReference
import scala.annotation.tailrec

/**
 * Reads and writes a bi-directional HTTP/2 stream.
 *
 * Each stream transport has two "sides":
 *
 * - Dispatchers provide a stream with remote frames _from_ a socket
 *   into a `RemoteMsg`-typed message.  The `onRemoteMessage` future
 *   is satisfied when an initial HEADERS frame is received from the
 *   dispatcher.
 *
 * - Dispatchers write a `LocalMsg`-typed message _to_ a socket.  The
 *   stream transport reads from the message's stream until it
 *   _fails_, so that errors may be propagated if the local side of
 *   the stream is reset.
 *
 * When both sides of the stream are closed, the `onReset` future is
 * satisfied.
 *
 * Either side may reset the stream prematurely, causing the `onReset`
 * future to fail, typically with a [[StreamError]] indicating whether
 * the reset was initiated from the remote or local side of the
 * stream. This information is used by i.e. dispatchers to determine
 * whether a reset frame must be written.
 */
private[h2] trait Netty4StreamTransport[SendMsg <: Message, RecvMsg <: Message] {
  import Netty4StreamTransport._

  /** The HTTP/2 STREAM_ID of this stream. */
  def streamId: Int

  /** for logging */
  protected[this] def prefix: String

  protected[this] def transport: H2Transport.Writer

  protected[this] def statsReceiver: StatsReceiver

  protected[this] def mkRecvMsg(headers: Http2Headers, stream: Stream): RecvMsg

  /*
   * A stream's state is represented by the `StreamState` ADT,
   * reflecting the state diagram detailed in RFC7540 §5.1:
   *
   *                       +--------+
   *               recv ES |        | send ES
   *               ,-------|  open  |-------.
   *              /        |        |        \
   *             v         +--------+         v
   *     +----------+          |           +----------+
   *     |   half   |          |           |   half   |
   *     |  closed  |          | send R /  |  closed  |
   *     | (remote) |          | recv R    | (local)  |
   *     +----------+          |           +----------+
   *          |                |                 |
   *          | send ES /      |       recv ES / |
   *          | send R /       v        send R / |
   *          | recv R     +--------+   recv R   |
   *          `----------->|        |<-----------'
   *                       | closed |
   *                       |        |
   *                       +--------+
   *
   * (Note that SERVER_PUSH is not supported or represented in this
   * version of the state diagram).
   */

  private[this] sealed trait StreamState

  /**
   * The stream is open in both directions.
   *
   * When the StreamTransport is initialized (because a dispatcher has
   * a stream frame it needs to dispatch), it starts in the `Open`
   * state, because the stream exists and neither the remote nor local
   * halves of the stream have been closed (i.e. by sending a frame
   * with END_STREAM set).
   *
   * Since the local half of the stream is written from the dispatcher
   * to the transport, we simply track whether this has completed.
   *
   * The remote half of the connection is represented with a
   * [[RemoteState]] so that received frames may be passed inbound to
   * the application: first, by satisfying the `onRemoteMessage`
   * Future with [[RemotePending]], and then by offering data and
   * trailer frames to [[RemoteStreaming]].
   */
  private[this] case class Open(remote: RemoteState) extends StreamState with ResettableState {
    /**
     * Act on a stream reset by failing a pending or streaming remote.
     */
    override def reset(str: String, rst: Reset): Unit = {
      val str1 = s"$str -- Open.reset"
      log.debug("%s %s", str1, this)
      remote.reset(str1, rst)
    }
  }

  /**
   * The `SendMsg` has been entirely sent, and the `RecvMsg` is still
   * being received.
   */
  private[this] case class LocalClosed(remote: RemoteState)
    extends StreamState with ResettableState {
    override def reset(str: String, rst: Reset): Unit = {
      val str1 = s"$str -- LocalClosed.reset"
      log.debug("%s %s", str1, this)
      remote.reset(str1, rst)
    }
  }

  /**
   * The `RecvMsg` has been entirely received, and the `SendMsg` is still
   * being sent.
   *
   * Though the remote half is closed, it may reset the local half of
   * the stream.  This is achieved by failing the stream's underlying
   * queue so that the consumer of a stream fails `read()` with a
   * reset.
   */
  private[this] class RemoteClosed(q: AsyncQueue[Frame])
    extends StreamState with ResettableState {
    def close(str: String): Unit = {
      val str1 = s"$str -- RemoteClosed.close"
      log.debug("%s %s %s %d", str1, this, q.toString, q.size)
      q.fail(str1, Reset.NoError, discard = false)
    }
    override def reset(str: String, rst: Reset): Unit = {
      val str1 = s"$str -- RemoteClosed.reset"
      log.debug("%s %s %s %d", str1, this, q.toString, q.size)
      q.fail(str1, rst, discard = true)
    }
  }
  private[this] object RemoteClosed {
    def unapply(rc: RemoteClosed): Boolean = true
  }

  /** Both `RecvMsg` and `SendMsg` have been entirely sent. */
  private[this] case class Closed(error: Reset) extends StreamState

  /** The state of the remote side of a stream. */
  private[this] sealed trait RemoteState extends ResettableState

  /** A remote stream before the initial HEADERS frames have been received. */
  private[this] class RemotePending(p: Promise[RecvMsg]) extends RemoteState {
    def future: Future[RecvMsg] = {
      log.debug("[%s] RemotePending.future %s", prefix, this)
      p
    }
    def setMessage(str: String, rm: RecvMsg): Unit = {
      val str1 = s"$str -- RemotePending.setMessage"
      log.debug("%s %s", str1, this)
      p.setValue(rm)
    }
    override def reset(str: String, rst: Reset): Unit = {
      val str1 = s"$str -- RemotePending.reset"
      log.debug("%s %s", str1, this)
      p.setException(rst)
    }
  }
  private[this] object RemotePending {
    def unapply(rs: RemotePending): Boolean = true
  }

  /** A remote stream that has been initiated but not yet closed or reset. */
  private[this] class RemoteStreaming(q: AsyncQueue[Frame]) extends RemoteState {
    def toRemoteClosed(str: String): RemoteClosed = {
      val str1 = s"$str -- RemoteStreaming.toRemoteClosed"
      log.debug("%s %s %s %d", str1, this, q.toString, q.size)
      new RemoteClosed(q)
    }
    def offer(str: String, f: Frame): Boolean = {
      val str1 = s"$str -- RemoteStreaming.offer"
      log.debug("%s %s %s %d", str1, this, q.toString, q.size)
      q.offer(str1, f)
    }
    def close(str: String): Unit = {
      val str1 = s"$str -- RemoteStreaming.close"
      log.debug("%s %s %s %d", str1, this, q.toString, q.size)
      q.fail(str1, Reset.NoError, discard = false)
    }
    override def reset(str: String, rst: Reset): Unit = {
      val str1 = s"$str -- RemoteStreaming.reset"
      log.debug("%s %s %s %d", str1, this, q.toString, q.size)
      q.fail(str1, rst, discard = true)
    }
  }
  private[this] object RemoteStreaming {
    def apply(q: AsyncQueue[Frame]): RemoteStreaming = new RemoteStreaming(q)
    def unapply(rs: RemoteStreaming): Boolean = true
  }

  /** Helper to extract a RemoteState from a StreamState. */
  // WHY: why does this exist?
  private[this] object RemoteOpen {
    def unapply(s: StreamState): Option[RemoteState] = s match {
      case Open(r) => Some(r)
      case LocalClosed(r) => Some(r)
      case Closed(_) | RemoteClosed() => None
    }
  }

  /** Helper to match writable states. */
  private[this] object LocalOpen {
    def unapply(s: StreamState): Boolean = s match {
      case Open(_) | RemoteClosed() => true
      case Closed(_) | LocalClosed(_) => false
    }
  }

  /**
   * Because remote reads and local writes may occur concurrently,
   * this state is stored in the `stateRef` atomic reference. Writes
   * and reads are performed without locking (at the expense of
   * retrying on collision).
   */
  private[this] val stateRef: AtomicReference[StreamState] = {
    val str = s"[$prefix] remote message interrupted"
    val remoteMsgP = new Promise[RecvMsg]

    // When the remote message--especially a client's response--is
    // canceled, close the transport, sending a RST_STREAM as
    // appropriate.
    remoteMsgP.setInterruptHandler {
      case err: Reset =>
        val str1 = s"$str Reset"
        log.debug("%s %s", str1, err)
        localReset(str1, err)

      case Failure(Some(err: Reset)) =>
        val str1 = s"$str Failure"
        log.debug("%s %s", str1, err)
        localReset(str1, err)

      case f@Failure(_) if f.isFlagged(Failure.Interrupted) =>
        val str1 = s"$str Cancel"
        log.debug("%s %s", str1, f)
        localReset(str1, Reset.Cancel)

      case f@Failure(_) if f.isFlagged(Failure.Rejected) =>
        val str1 = s"$str Refused"
        log.debug("%s %s", str1, f)
        localReset(str1, Reset.Refused)

      case e =>
        val str1 = s"$str InternalError"
        log.debug("%s %s", str1, e)
        localReset(str1, Reset.InternalError)
    }

    new AtomicReference(Open(new RemotePending(remoteMsgP)))
  }

  val onRecvMessage: Future[RecvMsg] = stateRef.get match {
    case Open(rp@RemotePending()) => rp.future
    case s => sys.error(s"unexpected initialization state: $s")
  }

  /**
   * Satisfied successfully when the stream is fully closed with no
   * error.  An exception is raised with a Reset if the stream is
   * closed prematurely.
   */
  def onReset(str: String): Future[Unit] = {
    val str1 = s"$str -- onReset"
    resetP.onSuccess { _ =>
      log.debug("%s success", str1)
    }.onFailure { err =>
      log.debug("%s failure %s", str1, err)
    }
  }
  private[this] val resetP = new Promise[Unit]

  def isClosed = stateRef.get match {
    case Closed(_) => true
    case _ => false
  }

  def remoteReset(str: String, err: Reset): Unit = {
    val str1 = s"$str -- remoteReset"
    if (tryReset(str1, err)) err match {
      case err@Reset.NoError =>
        log.debug("%s setDone %s", str1, err)
        resetP.setDone(); ()
      case err =>
        log.debug("%s setException %s", str1, err)
        resetP.setException(StreamError.Remote(err))
    }
  }

  def localReset(str: String, err: Reset): Unit = {
    val str1 = s"$str -- localReset"
    if (tryReset(str1, err)) err match {
      case err@Reset.NoError =>
        log.debug("%s setDone %s", str1, err)
        resetP.setDone(); ()
      case err =>
        log.debug("%s setException %s", str1, err)
        resetP.setException(StreamError.Local(err))
    }
  }

  @tailrec private[this] def tryReset(str: String, err: Reset): Boolean = {
    val str1 = s"$str -- tryReset"
    stateRef.get match {
      case state: StreamState with ResettableState =>
        log.debug("%s ResettableState compareAndSet %s to Closed", str1, state)
        if (stateRef.compareAndSet(state, Closed(err))) {
          log.debug("%s ResettableState compareAndSet succeeded", str1)
          state.reset(str1, err)
          true
        } else {
          log.debug("%s ResettableState compareAndSet failed", str1)
          tryReset(str1, err)
        }

      case state =>
        log.debug("%s non-ResettableState %s", str1, state)
        false
    }
  }

  /**
   * Updates the stateRef to reflect that the local stream has been closed.
   *
   * If the ref is already local closed, then the remote stream is reset and
   * the reset promise results in an exception. If the ref is remote closed,
   * then the ref becomes fully closed and the reset promise is completed.
   */
  @tailrec private[this] def closeLocal(str: String): Unit =
    stateRef.get match {
      case Closed(_) =>
        val str1 = s"$str -- closeLocal Closed"
        log.debug(str1)

      case state@LocalClosed(remote) =>
        val str1 = s"$str -- closeLocal LocalClosed"
        log.debug(str1)
        log.debug("%s compareAndSet LocalClosed to Closed", str1)
        if (stateRef.compareAndSet(state, Closed(Reset.InternalError))) {
          log.debug("%s compareAndSet succeeded", str1)
          remote.reset(str1, Reset.InternalError)
          resetP.setException(new IllegalStateException("closing local from LocalClosed"))
        } else {
          log.debug("%s compareAndSet failed %s", str1, stateRef.get())
          closeLocal(str1)
        }

      case state@Open(remote) =>
        val str1 = s"$str -- closeLocal Open"
        log.debug(str1)
        log.debug("%s compareAndSet Open to LocalClosed", str1)
        if (!stateRef.compareAndSet(state, LocalClosed(remote))) {
          log.debug("%s compareAndSet failed %s", str1, stateRef.get())
          closeLocal(str1)
        } else {
          log.debug("%s compareAndSet succeeded", str1)
        }

      case state@RemoteClosed() =>
        val str1 = s"$str -- closeLocal RemoteClosed"
        log.debug(str1)
        log.debug("%s compareAndSet RemoteClosed to Closed", str1)
        if (stateRef.compareAndSet(state, Closed(Reset.NoError))) {
          log.debug("%s compareAndSet succeeded", str1)
          // state.close(str1)
          resetP.setDone(); ()
        } else {
          log.debug("%s compareAndSet failed %s", str1, stateRef.get())
          closeLocal(str1)
        }
    }

  /**
   * Offer a Netty Http2StreamFrame from the remote.
   *
   * `recv` returns false to indicate that a frame could not be
   * accepted.  This may occur, for example, when a message is
   * received on a closed stream.
   */
  @tailrec final def recv(in: Http2StreamFrame): Boolean = {
    val state = stateRef.get
    log.trace("[%s] admitting %s in %s", prefix, in.name, state)

    def resetFromRemote(str: String, remote: ResettableState, rst: Reset): Boolean = {
      val str1 = s"$str -- resetFromRemote"
      log.debug(str1)
      if (compareAndSet(str1, state, Closed(rst))) {
        log.debug("%s succeeded", str1)
        remote.reset(str1, rst)
        resetP.setException(StreamError.Remote(rst))
        true
      } else {
        log.debug("%s failed %s", str1, stateRef.get())
        false
      }
    }

    def resetFromLocal(str: String, remote: ResettableState, rst: Reset): Boolean = {
      val str1 = s"$str -- resetFromLocal"
      log.debug(str1)
      if (compareAndSet(str1, state, Closed(rst))) {
        log.debug("%s succeeded", str1)
        remote.reset(str1, rst)
        resetP.setException(StreamError.Local(rst))
        true
      } else {
        log.debug("%s failed %s", str1, stateRef.get())
        false
      }
    }

    def recvFrame(str: String, f: Frame, remote: RemoteStreaming): Boolean = {
      val str1 = s"$str -- recvFrame"
      log.debug(str1)
      if (remote.offer(str1, f)) {
        log.debug("%s succeeded", str1)
        statsReceiver.recordRemoteFrame(f)
        true
      } else {
        log.debug("%s failed %s", str1, stateRef.get())
        false
      }
    }

    def compareAndSet(str: String, expect: StreamState, update: StreamState): Boolean = {
      val str1 = s"$str -- compareAndSet"
      log.debug("%s %s to %s", str1, expect, update)
      if (stateRef.compareAndSet(expect, update)) {
        log.debug("%s succeeded", str1)
        true
      } else {
        log.debug("%s failed %s", str1, stateRef.get())
        false
      }
    }

    in match {
      case rst: Http2ResetFrame =>
        val err = Netty4Message.Reset.fromFrame(rst)
        state match {
          case Closed(_) =>
            val str = s"[$prefix] recv Http2ResetFrame Closed"
            log.debug(str)
            false

          case RemoteOpen(remote) =>
            val str = s"[$prefix] recv Http2ResetFrame RemoteOpen"
            log.debug(str)
            if (resetFromRemote(str, remote, err)) {
              statsReceiver.remoteResetCount.incr()
              true
            } else recv(rst)

          case state@RemoteClosed() =>
            val str = s"[$prefix] recv Http2ResetFrame RemoteClosed"
            log.debug(str)
            if (resetFromRemote(str, state, err)) {
              statsReceiver.remoteResetCount.incr()
              true
            } else recv(rst)
        }

      case hdrs: Http2HeadersFrame if hdrs.isEndStream =>
        state match {
          case Closed(_) =>
            val str = s"[$prefix] recv Http2HeadersFrame.isEndStream Closed"
            log.debug(str)
            false

          case state@RemoteClosed() =>
            val str = s"[$prefix] recv Http2HeadersFrame.isEndStream RemoteClosed"
            log.debug(str)
            if (resetFromLocal(str, state, Reset.InternalError)) true
            else recv(hdrs)

          // WHY not?
          //          case RemoteOpen(remote@RemotePending()) =>

          case Open(remote@RemotePending()) =>
            val str = s"[$prefix] recv Http2HeadersFrame.isEndStream Open/RemotePending"
            log.debug(str)
            log.debug("%s new AsyncQueue size 1", str)
            val q = new AsyncQueue[Frame](1) // WHY: is this 1?
            val msg = mkRecvMsg(hdrs.headers, Stream.empty(q))
            if (ConnectionHeaders.detect(msg.headers)) {
              if (resetFromLocal(str, remote, Reset.ProtocolError)) true
              else recv(hdrs)
            } else {
              if (compareAndSet(str, state, new RemoteClosed(q))) {
                remote.setMessage(str, msg)
                true
              } else recv(hdrs)
            }

          case Open(remote@RemoteStreaming()) =>
            val str = s"[$prefix] recv Http2HeadersFrame.isEndStream Open/RemoteStreaming"
            log.debug(str)
            if (compareAndSet(str, state, remote.toRemoteClosed(str))) {
              val f = toFrame(str, hdrs)
              // remote.offer(f)
              if (remote.offer(str, f)) {
                log.debug("%s remote.offer=true", str)
                statsReceiver.recordRemoteFrame(f)
                remote.close(str)
                // resetP.setDone()
                true
              } else {
                log.debug("%s remote.offer=false", str)
                false
              }
            } else recv(hdrs)

          case state@LocalClosed(remote@RemotePending()) =>
            val str = s"[$prefix] recv Http2HeadersFrame.isEndStream LocalClosed/RemotePending"
            log.debug(str)
            val msg = mkRecvMsg(hdrs.headers, NilStream)
            if (ConnectionHeaders.detect(msg.headers)) {
              if (resetFromLocal(str, state, Reset.ProtocolError)) true
              else recv(hdrs)
            } else {
              if (compareAndSet(str, state, Closed(Reset.NoError))) {
                remote.setMessage(str, msg)
                resetP.setDone()
                true
              } else recv(hdrs)
            }

          case LocalClosed(remote@RemoteStreaming()) => // SENDS TRAILER FRAME
            val str = s"[$prefix] recv Http2HeadersFrame.isEndStream LocalClosed/RemoteStreaming"
            log.debug(str)
            if (compareAndSet(str, state, Closed(Reset.NoError))) {
              val f = toFrame(str, hdrs)
              if (remote.offer(str, f)) {
                log.debug("%s remote.offer=true", str)
                statsReceiver.recordRemoteFrame(f)
                remote.close(str)
                resetP.setDone()
                true
              } else {
                log.debug("%s remote.offer=false", str)
                false
              }
            } else recv(hdrs)
        }

      case hdrs: Http2HeadersFrame =>
        // A HEADERS frame without END_STREAM may only be received to
        // initiate a message (i.e. when the remote is still pending).
        state match {
          case Closed(_) =>
            val str = s"[$prefix] recv Http2HeadersFrame Closed"
            log.debug(str)
            false

          case state@RemoteClosed() =>
            val str = s"[$prefix] recv Http2HeadersFrame RemoteClosed"
            log.debug(str)
            if (resetFromLocal(str, state, Reset.Closed)) false
            else recv(hdrs)

          case RemoteOpen(remote@RemoteStreaming()) =>
            val str = s"[$prefix] recv Http2HeadersFrame RemoteOpen/RemoteStreaming"
            log.debug(str)
            if (resetFromLocal(str, remote, Reset.InternalError)) false
            else recv(hdrs)

          case Open(remote@RemotePending()) =>
            val str = s"[$prefix] recv Http2HeadersFrame Open/RemotePending"
            log.debug(str)
            log.debug("%s new AsyncQueue size unlimited", str)
            val q = new AsyncQueue[Frame]
            val msg = mkRecvMsg(hdrs.headers, Stream(q))
            if (ConnectionHeaders.detect(msg.headers)) {
              if (resetFromLocal(str, remote, Reset.ProtocolError)) true
              else recv(hdrs)
            } else {
              if (compareAndSet(str, state, Open(RemoteStreaming(q)))) {
                remote.setMessage(str, msg)
                true
              } else recv(hdrs)
            }

          case LocalClosed(remote@RemotePending()) =>
            val str = s"[$prefix] recv Http2HeadersFrame LocalClosed/RemotePending"
            log.debug(str)
            log.debug("%s new AsyncQueue size unlimited", str)
            val q = new AsyncQueue[Frame]
            val msg = mkRecvMsg(hdrs.headers, Stream(q))
            if (ConnectionHeaders.detect(msg.headers)) {
              if (resetFromLocal(str, remote, Reset.ProtocolError)) true
              else recv(hdrs)
            } else {
              if (compareAndSet(str, state, LocalClosed(RemoteStreaming(q)))) {
                remote.setMessage(str, msg)
                true
              } else recv(hdrs)
            }
        }

      case data: Http2DataFrame if data.isEndStream =>
        state match {
          case Closed(_) =>
            val str = s"[$prefix] recv Http2DataFrame.isEndStream Closed"
            log.debug(str)
            false

          case state@RemoteClosed() =>
            val str = s"[$prefix] recv Http2DataFrame.isEndStream RemoteClosed"
            log.debug(str)
            if (resetFromLocal(str, state, Reset.Closed)) false
            else recv(data)

          case RemoteOpen(remote@RemotePending()) =>
            val str = s"[$prefix] recv Http2DataFrame.isEndStream RemoteOpen/RemotePending"
            log.debug(str)
            if (resetFromLocal(str, remote, Reset.InternalError)) false
            else recv(data)

          case Open(remote@RemoteStreaming()) =>
            val str = s"[$prefix] recv Http2DataFrame.isEndStream Open/RemoteStreaming"
            log.debug(str)
            if (compareAndSet(str, state, remote.toRemoteClosed(str))) {
              if (recvFrame(str, toFrame(str, data), remote)) true
              else throw new IllegalStateException("stream queue closed prematurely")
            } else recv(data)

          case LocalClosed(remote@RemoteStreaming()) =>
            val str = s"[$prefix] recv Http2DataFrame.isEndStream LocalClosed/RemoteStreaming"
            log.debug(str)
            if (compareAndSet(str, state, Closed(Reset.NoError))) {
              if (recvFrame(str, toFrame(str, data), remote)) {
                remote.close(str)
                resetP.setDone()
                true
              } else throw new IllegalStateException("stream queue closed prematurely")
            } else recv(data)
        }

      case data: Http2DataFrame =>
        state match {
          case Closed(_) =>
            val str = s"[$prefix] recv Http2DataFrame Closed"
            log.debug(str)
            false

          case state@RemoteClosed() =>
            val str = s"[$prefix] recv Http2DataFrame RemoteClosed"
            log.debug(str)
            if (resetFromLocal(str, state, Reset.Closed)) false
            else recv(data)

          case RemoteOpen(remote@RemotePending()) =>
            val str = s"[$prefix] recv Http2DataFrame RemoteOpen/RemotePending"
            log.debug(str)
            if (resetFromLocal(str, remote, Reset.InternalError)) false
            else recv(data)

          case Open(remote@RemoteStreaming()) =>
<<<<<<< HEAD
            val str = s"[$prefix] recv Http2DataFrame Open/RemoteStreaming"
            log.debug(str)
            if (recvFrame(str, toFrame(str, data), remote)) true
            else recv(data)

          case LocalClosed(remote@RemoteStreaming()) =>
            val str = s"[$prefix] recv Http2DataFrame LocalClosed/RemoteStreaming"
            log.debug(str)
            if (recvFrame(str, toFrame(str, data), remote)) true
            else recv(data)
=======
            if (recvFrame(toFrame(data), remote)) true
            else {
              if (resetFromLocal(remote, Reset.Closed)) false
              else recv(data)
            }

          case LocalClosed(remote@RemoteStreaming()) =>
            if (recvFrame(toFrame(data), remote)) true
            else {
              if (resetFromLocal(remote, Reset.Closed)) false
              else recv(data)
            }
>>>>>>> c05674de
        }
    }
  }

  private[this] def toFrame(str: String, f: Http2StreamFrame): Frame = {
    val str1 = s"$str -- toFrame"
    f match {
      case f: Http2DataFrame =>
        log.debug("%s Netty4Message.Data", str1)
        Netty4Message.Data(f, updateWindow)
      case f: Http2HeadersFrame if f.isEndStream =>
        log.debug("%s Netty4Message.Trailers", str1)
        Netty4Message.Trailers(f.headers)
      case f =>
        log.debug("%s invalid stream frame: %s", str1, f)
        throw new IllegalArgumentException(s"invalid stream frame: ${f}")
    }
  }

  private[this] val updateWindow: Int => Future[Unit] = transport.updateWindow(streamId, _)

  /**
   * Write a `SendMsg`-typed [[Message]] to the remote.
   *
   * The outer future is satisfied initially to indicate that the
   * local message has been initiated (i.e. its HEADERS have been
   * sent). This first future is satisfied with a second future. The
   * second future is satisfied when the full local stream has been
   * written to the remote.
   *
   * If any write fails or is canceled, the entire stream is reset.
   *
   * If the stream is reset, writes are canceled.
   */
  def send(msg: SendMsg): Future[Future[Unit]] = {
    val str = s"[$prefix] send"
    val headersF = writeHeaders(str, msg.headers, msg.stream.isEmpty)
    val streamFF = headersF.map(_ => writeStream(str, msg.stream))

    val writeF = streamFF.flatten
    onReset(str).onFailure { fail =>
      val str1 = s"$str onReset.onFailure"
      log.debug("%s %s", str1, fail)
      writeF.raise(fail)
    }
    writeF.respond {
      case Return(_) =>
        val str1 = s"$str Return"
        log.debug(str1)
        closeLocal(str1)

      case Throw(StreamError.Remote(e)) =>
        val str1 = s"$str StreamError.Remote"
        val rst = e match {
          case rst: Reset => rst
          case _ => Reset.Cancel
        }
        log.debug("%s %s", str1, rst)
        remoteReset(str1, rst)

      case Throw(StreamError.Local(e)) =>
        val str1 = s"$str StreamError.Local"
        val rst = e match {
          case rst: Reset => rst
          case _ => Reset.Cancel
        }
        log.debug("%s %s", str1, rst)
        localReset(str1, rst)

      case Throw(e) =>
        val str1 = s"$str InternalError"
        log.debug("%s %s", str1, e)
        localReset(str1, Reset.InternalError)
    }

    streamFF
  }

  private[this] val writeHeaders: (String, Headers, Boolean) => Future[Unit] = { (str, hdrs, eos) =>
    stateRef.get match {
      case Closed(rst) =>
        val str1 = s"$str -- writeHeaders Closed"
        log.debug(str1)
        Future.exception(StreamError.Remote(rst))
      case LocalClosed(_) =>
        val str1 = s"$str -- writeHeaders LocalClosed"
        log.debug(str1)
        Future.exception(new IllegalStateException("writing on closed stream"))
      case LocalOpen() =>
        val str1 = s"$str -- writeHeaders LocalOpen"
        if (ConnectionHeaders.detect(hdrs)) {
          log.debug("%s exception", str1)
          Future.exception(StreamError.Local(Reset.ProtocolError))
        } else {
          log.debug("%s exception", str1)
          localResetOnCancel(str1, transport.write(streamId, hdrs, eos))
        }
    }
  }

  /** Write a request stream to the underlying transport */
  private[this] val writeStream: (String, Stream) => Future[Unit] = { (str, stream) =>
    val str1 = s"$str -- writeStream"
    def loop(): Future[Unit] =
      stream.read(str1).rescue(wrapLocalEx)
        .flatMap { f =>
          log.debug("%s writing frame isEnd=%s", str1, f.isEnd)
          writeFrame(str1, f).flatMap { _ =>
            if (!f.isEnd) loop() else Future.Unit
          }
        }

    localResetOnCancel(str1, loop())
  }

  private[this] def localResetOnCancel[T](str: String, f: Future[T]): Future[T] = {
    val str1 = s"$str -- localResetOnCancel"
    val p = new Promise[T]
    p.setInterruptHandler {
      case e =>
        log.debug("%s setInterruptHandler %s", str1, e)
        localReset(str, Reset.Cancel)
        f.raise(e)
    }
    f.proxyTo(p)
    p
  }

  private[this] val writeFrame: (String, Frame) => Future[Unit] = { (str, frame) =>
    val str1 = s"$str -- writeFrame"
    stateRef.get match {
      case Closed(rst) =>
        log.debug("%s Closed %s", str1, rst)
        Future.exception(StreamError.Remote(rst))
      case LocalClosed(_) =>
        log.debug("%s LocalClosed", str1)
        Future.exception(new IllegalStateException("writing on closed stream"))
      case LocalOpen() =>
        log.debug("%s LocalOpen", str1)
        statsReceiver.recordLocalFrame(frame)
        transport.write(streamId, frame).rescue(wrapRemoteEx)
          .before(frame.release().rescue(wrapLocalEx))
    }
  }
}

object Netty4StreamTransport {
  private lazy val log = Logger.get(getClass.getName)

  /** Helper: a state that supports Reset.  (All but Closed) */
  private trait ResettableState {
    def reset(str: String, rst: Reset): Unit
  }

  private val wrapLocalEx: PartialFunction[Throwable, Future[Nothing]] = {
    case e@StreamError.Local(_) =>
      log.debug("wrapLocalEx Local %s", e)
      Future.exception(e)
    case e@StreamError.Remote(_) =>
      log.debug("wrapLocalEx Remote %s", e)
      Future.exception(e)
    case e =>
      log.debug("wrapLocalEx Other %s", e)
      Future.exception(StreamError.Local(e))
  }

  private def wrapRemoteEx: PartialFunction[Throwable, Future[Nothing]] = {
    case e@StreamError.Local(_) =>
      log.debug("wrapRemoteEx Local %s", e)
      Future.exception(e)
    case e@StreamError.Remote(_) =>
      log.debug("wrapRemoteEx Remote %s", e)
      Future.exception(e)
    case e =>
      log.debug("wrapRemoteEx Other %s", e)
      Future.exception(StreamError.Remote(e))
  }

  private object NilStream extends Stream {
    override def isEmpty = true
    override def onEnd = Future.Unit
    override def read(str: String): Future[Frame] = {
      log.debug("%s read from NilStream", str)
      Future.exception(Reset.NoError)
    }
  }

  class StatsReceiver(underlying: FStatsReceiver) {
    private[this] val local = underlying.scope("local")
    private[this] val localDataBytes = local.stat("data", "bytes")
    private[this] val localDataFrames = local.counter("data", "frames")
    private[this] val localTrailersCount = local.counter("trailers")
    val localResetCount = local.counter("reset")
    val recordLocalFrame: Frame => Unit = {
      case d: Frame.Data =>
        localDataFrames.incr()
        localDataBytes.add(d.buf.length)
      case t: Frame.Trailers => localTrailersCount.incr()
    }

    private[this] val remote = underlying.scope("remote")
    private[this] val remoteDataBytes = remote.stat("data", "bytes")
    private[this] val remoteDataFrames = remote.counter("data", "frames")
    private[this] val remoteTrailersCount = remote.counter("trailers")
    val remoteResetCount = remote.counter("reset")
    val recordRemoteFrame: Frame => Unit = {
      case d: Frame.Data =>
        remoteDataFrames.incr()
        remoteDataBytes.add(d.buf.length)
      case _: Frame.Trailers => remoteTrailersCount.incr()
    }

  }

  object NullStatsReceiver extends StatsReceiver(FNullStatsReceiver)

  private class Client(
    override val streamId: Int,
    override protected[this] val transport: H2Transport.Writer,
    override protected[this] val statsReceiver: StatsReceiver
  ) extends Netty4StreamTransport[Request, Response] {

    override protected[this] val prefix =
      s"C L:${transport.localAddress} R:${transport.remoteAddress} S:${streamId}"

    override protected[this] def mkRecvMsg(headers: Http2Headers, stream: Stream): Response =
      Response(Netty4Message.Headers(headers), stream)
  }

  private class Server(
    override val streamId: Int,
    override protected[this] val transport: H2Transport.Writer,
    override protected[this] val statsReceiver: StatsReceiver
  ) extends Netty4StreamTransport[Response, Request] {

    override protected[this] val prefix =
      s"S L:${transport.localAddress} R:${transport.remoteAddress} S:${streamId}"

    override protected[this] def mkRecvMsg(headers: Http2Headers, stream: Stream): Request =
      Request(Netty4Message.Headers(headers), stream)
  }

  def client(
    id: Int,
    writer: H2Transport.Writer,
    stats: StatsReceiver = NullStatsReceiver
  ): Netty4StreamTransport[Request, Response] =
    new Client(id, writer, stats)

  def server(
    id: Int,
    writer: H2Transport.Writer,
    stats: StatsReceiver = NullStatsReceiver
  ): Netty4StreamTransport[Response, Request] =
    new Server(id, writer, stats)

}<|MERGE_RESOLUTION|>--- conflicted
+++ resolved
@@ -667,31 +667,22 @@
             else recv(data)
 
           case Open(remote@RemoteStreaming()) =>
-<<<<<<< HEAD
             val str = s"[$prefix] recv Http2DataFrame Open/RemoteStreaming"
             log.debug(str)
             if (recvFrame(str, toFrame(str, data), remote)) true
-            else recv(data)
+            else {
+              if (resetFromLocal(str, remote, Reset.Closed)) false
+              else recv(data)
+            }
 
           case LocalClosed(remote@RemoteStreaming()) =>
             val str = s"[$prefix] recv Http2DataFrame LocalClosed/RemoteStreaming"
             log.debug(str)
             if (recvFrame(str, toFrame(str, data), remote)) true
-            else recv(data)
-=======
-            if (recvFrame(toFrame(data), remote)) true
             else {
-              if (resetFromLocal(remote, Reset.Closed)) false
+              if (resetFromLocal(str, remote, Reset.Closed)) false
               else recv(data)
             }
-
-          case LocalClosed(remote@RemoteStreaming()) =>
-            if (recvFrame(toFrame(data), remote)) true
-            else {
-              if (resetFromLocal(remote, Reset.Closed)) false
-              else recv(data)
-            }
->>>>>>> c05674de
         }
     }
   }
